requests>=2.7.0
six
humanize
fire
docopt
progress>=1.3
retry>=0.9.2
whichcraft
<<<<<<< HEAD
pure-python-adb
=======
logzero
>>>>>>> 8b2c3ffd
# remove pillow because pillow can't installed on QPython
# pillow
pillow ; sys_platform == "win32" or sys_platform == "darwin"
lxml ; sys_platform == "win32" or sys_platform == "darwin"<|MERGE_RESOLUTION|>--- conflicted
+++ resolved
@@ -6,11 +6,8 @@
 progress>=1.3
 retry>=0.9.2
 whichcraft
-<<<<<<< HEAD
 pure-python-adb
-=======
 logzero
->>>>>>> 8b2c3ffd
 # remove pillow because pillow can't installed on QPython
 # pillow
 pillow ; sys_platform == "win32" or sys_platform == "darwin"
