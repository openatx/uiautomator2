--- conflicted
+++ resolved
@@ -273,12 +273,7 @@
     if not d.agent_alive:
         warnings.warn("backend atx-agent is not alive, start again ...",
                       RuntimeWarning)
-<<<<<<< HEAD
-        adb.shell("/data/local/tmp/atx-agent", "-d")
-=======
-        adb.execute(
-            "shell", "/data/local/tmp/atx-agent", "server", "-d")
->>>>>>> 8b2c3ffd
+        adb.shell("/data/local/tmp/atx-agent", "server", "-d")
         deadline = time.time() + 3
         while time.time() < deadline:
             if d.alive:
