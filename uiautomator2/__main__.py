--- conflicted
+++ resolved
@@ -313,10 +313,6 @@
             os.environ['HTTPS_PROXY'] = proxy
 
         if not serial:
-<<<<<<< HEAD
-            devices = adbutils.Adb.list_devices()
-            if len(devices) == 0:
-=======
             valid_serials = [
                 sn for sn, _ in adbutils.Adb().devices(states=['device'])
             ]
@@ -326,7 +322,6 @@
             # matches = pattern.findall(output.decode())
             # valid_serials = [m[0] for m in matches if m[1] == 'device']
             if len(valid_serials) == 0:
->>>>>>> 8b2c3ffd
                 log.warning("No avaliable android devices detected.")
                 return
 
