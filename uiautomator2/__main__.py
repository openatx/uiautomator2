--- conflicted
+++ resolved
@@ -133,12 +133,7 @@
         log.info("install minicap")
         url = base_url + self.abi + "/bin/minicap"
         path = cache_download(url)
-<<<<<<< HEAD
-        minicapbindst = "%s/%s" % (exedir, 'minicap')
-        self.push(path, minicapbindst, 0o755)
-=======
         self.push(path, exedir + "/minicap", 0o755)
->>>>>>> 64dd0dc5
 
     def install_minitouch(self):
         """ Need test """
@@ -150,12 +145,7 @@
         ])
         path = cache_download(url)
         exedir = self.get_executable_dir()
-<<<<<<< HEAD
-        bindst = "%s/%s" % (exedir, "minitouch")
-        self.push(path, bindst, 0o755)
-=======
         self.push(path, exedir + "/minitouch", 0o755)
->>>>>>> 64dd0dc5
 
     def download_uiautomator_apk(self, apk_version):
         app_url = GITHUB_BASEURL + \
