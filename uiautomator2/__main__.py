# coding: utf-8
#

from __future__ import print_function
from __future__ import absolute_import

import fire
import os
import logging
import subprocess
import shutil
import tarfile
import hashlib
import re
import time
import socket
import progress.bar
from contextlib import closing

import humanize
import requests

import uiautomator2 as u2
from uiautomator2 import adbutils
from uiautomator2.version import __apk_version__, __atx_agent_version__


def get_logger(name):
    logger = logging.getLogger(name)
    logger.setLevel(logging.INFO)
    ch = logging.StreamHandler()
    ch.setLevel(logging.DEBUG)
    formatter = logging.Formatter(
        '%(asctime)s - %(filename)s:%(lineno)s - %(levelname)s - %(message)s')
    ch.setFormatter(formatter)
    logger.addHandler(ch)
    return logger


log = get_logger('uiautomator2')
appdir = os.path.join(os.path.expanduser("~"), '.uiautomator2')
log.debug("use cache directory: %s", appdir)


class DownloadBar(progress.bar.Bar):
    message = "Downloading"
    suffix = '%(current_size)s / %(total_size)s'

    @property
    def total_size(self):
        return humanize.naturalsize(self.max, gnu=True)

    @property
    def current_size(self):
        return humanize.naturalsize(self.index, gnu=True)


def cache_download(url, filename=None):
    """ return downloaded filepath """
    # check cache
    if not filename:
        filename = os.path.basename(url)
    storepath = os.path.join(appdir,
                             hashlib.sha224(url.encode()).hexdigest(),
                             filename)
    storedir = os.path.dirname(storepath)
    if not os.path.isdir(storedir):
        os.makedirs(storedir)
    if os.path.exists(storepath) and os.path.getsize(storepath) > 0:
        log.debug("file '%s' cached before", filename)
        return storepath
    # download from url
    r = requests.get(url, stream=True)
    log.debug("download from %s", url)
    if r.status_code != 200:
        raise Exception("status code", r.status_code)
    file_size = int(r.headers.get("Content-Length"))
    bar = DownloadBar(filename, max=file_size)
    with open(storepath + '.tmp', 'wb') as f:
        chunk_length = 16 * 1024
        while 1:
            buf = r.raw.read(chunk_length)
            if not buf:
                break
            f.write(buf)
            bar.next(len(buf))
        bar.finish()
    shutil.move(storepath + '.tmp', storepath)
    return storepath


class Installer(adbutils.Adb):
    def __init__(self, serial=None):
        super(Installer, self).__init__(serial)
        self.sdk = self.getprop('ro.build.version.sdk')
        self.abi = self.getprop('ro.product.cpu.abi')
        self.pre = self.getprop('ro.build.version.preview_sdk')
        self.arch = self.getprop('ro.arch')
        self.server_addr = None

    def get_executable_dir(self):
        dirs = ['/data/local/tmp', '/data/data/com.android.shell']
        for dirname in dirs:
            testpath = "%s/%s" % (dirname, 'permtest')
            self.shell('touch', testpath, raise_error=False)
            self.shell('chmod', '+x', testpath, raise_error=False)
            content = self.shell('stat', '-c%A', testpath, raise_error=False)
            log.debug('stat returns:', content)
            if -1 != content.find('x'):
                return dirname
        raise EnvironmentError(
<<<<<<< HEAD
                "Can't find an executable directory on device")
=======
            "Can't find an executable directory on device")
>>>>>>> b65874ff

    def install_minicap(self):
        if self.arch == 'x86':
            log.info("skip install minicap on emulator")
            return
        sdk = self.sdk
        if self.pre and self.pre != "0":
            sdk = sdk + self.pre
        base_url = "https://github.com/codeskyblue/stf-binaries/raw/master/node_modules/minicap-prebuilt/prebuilt/"
        log.debug("install minicap.so")
        url = base_url + self.abi + "/lib/android-" + sdk + "/minicap.so"
        path = cache_download(url)
        exedir = self.get_executable_dir()
        minicapdst = "%s/%s" % (exedir, 'minicap.so')
        self.push(path, minicapdst)
        log.info("install minicap")
        url = base_url + self.abi + "/bin/minicap"
        path = cache_download(url)
        self.push(path, exedir, 0o755)

    def install_minitouch(self):
        """ Need test """
        log.info("install minitouch")
        url = ''.join([
            "https://github.com/codeskyblue/stf-binaries",
            "/raw/master/node_modules/minitouch-prebuilt/prebuilt/",
            self.abi + "/bin/minitouch"
        ])
        path = cache_download(url)
        exedir = self.get_executable_dir()
        self.push(path, exedir, 0o755)

    def download_uiautomator_apk(self, apk_version):
        app_url = 'https://github.com/openatx/android-uiautomator-server/releases/download/%s/app-uiautomator.apk' % apk_version
        app_test_url = 'https://github.com/openatx/android-uiautomator-server/releases/download/%s/app-uiautomator-test.apk' % apk_version
        log.info("app-uiautomator.apk(%s) downloading ...", apk_version)
        path = cache_download(app_url)

        log.info("app-uiautomator-test.apk downloading ...")
        pathtest = cache_download(app_test_url)
        return (path, pathtest)

    def install_uiautomator_apk(self, apk_version, reinstall=False):
        pkg_info = self.package_info('com.github.uiautomator')
        test_pkg_info = self.package_info('com.github.uiautomator.test')
        # For test_pkg_info has no versionName or versionCode
        # Just check if the com.github.uiautomator.test apk is installed
        if not reinstall and pkg_info and pkg_info['version_name'] == apk_version and test_pkg_info:
            log.info("apk(%s) already installed, skip", apk_version)
            return
        if pkg_info or test_pkg_info:
            log.debug("uninstall old apks")
            self.uninstall('com.github.uiautomator')
            self.uninstall('com.github.uiautomator.test')

        (path, pathtest) = self.download_uiautomator_apk(apk_version)
        self.install(path)
        log.debug("app-uiautomator.apk installed")

        self.install(pathtest)
        log.debug("app-uiautomator-test.apk installed")

    def check_apk_installed(self, apk_version):
        """ in OPPO device, if you check immediatelly, package_info will return None """
        pkg_info = self.package_info("com.github.uiautomator")
        if not pkg_info:
            raise EnvironmentError(
                "package com.github.uiautomator not installed")
        if pkg_info['version_name'] != apk_version:
            raise EnvironmentError(
                "package com.github.uiautomator version expect \"%s\" got \"%s\""
                % (apk_version, pkg_info['version_name']))
        # test apk
        pkg_test_info = self.package_info("com.github.uiautomator.test")
        if not pkg_test_info:
            raise EnvironmentError(
                "package com.github.uiautomator.test not installed")

    def install_atx_agent(self, agent_version, reinstall=False):
        version_output = self.shell(
            '/data/local/tmp/atx-agent', '-v', raise_error=False).strip()
        m = re.search(r"\d+\.\d+\.\d+", version_output)
        current_agent_version = m.group(0) if m else None
        if current_agent_version == agent_version:
            log.info("atx-agent(%s) already installed, skip", agent_version)
            return
        if current_agent_version == 'dev' and not reinstall:
            log.warn("atx-agent develop version, skip")
            return
        if current_agent_version:
            log.info("atx-agent(%s) need to update", current_agent_version)
        files = {
            'armeabi-v7a': 'atx-agent_{v}_linux_armv7.tar.gz',
            'arm64-v8a': 'atx-agent_{v}_linux_armv7.tar.gz',
            'armeabi': 'atx-agent_{v}_linux_armv6.tar.gz',
            'x86': 'atx-agent_{v}_linux_386.tar.gz',
        }
        log.info("atx-agent(%s) is installing, please be patient",
                 agent_version)
        abis = self.shell('getprop',
                          'ro.product.cpu.abilist').strip() or self.abi
        name = None
        for abi in abis.split(','):
            name = files.get(abi)
            if name:
                break
        if not name:
            raise Exception(
                "arch(%s) need to be supported yet, please report an issue in github"
                % abis)
        url = 'https://github.com/openatx/atx-agent/releases/download/%s/%s' % (
            agent_version, name.format(v=agent_version))
        log.debug("download atx-agent(%s) from github releases", agent_version)
        path = cache_download(url)
        tar = tarfile.open(path, 'r:gz')
        bin_path = os.path.join(os.path.dirname(path), 'atx-agent')
        tar.extract('atx-agent', os.path.dirname(bin_path))
        self.push(bin_path, '/data/local/tmp/atx-agent', 0o755)
        log.debug("atx-agent installed")

    def launch_and_check(self):
        log.info("launch atx-agent daemon")
        exedir = self.get_executable_dir()
        exefile = "%s/%s" % (exedir, 'atx-agent')
        args = ['TMPDIR=/sdcard', exefile, '-d']
        if self.server_addr:
            args.append('-t')
            args.append(self.server_addr)
        output = self.shell(*args)
        lport = self.forward_port(7912)
        log.debug("forward device(port:7912) -> %d", lport)
        time.sleep(.5)
        cnt = 0
        while cnt < 3:
            try:
                r = requests.get(
                    'http://localhost:%d/version' % lport, timeout=10)
                log.debug("atx-agent version: %s", r.text)
                # todo finish the retry logic
                log.info("atx-agent output: %s", output.strip())
                # open uiautomator2 github URL
                self.shell("am", "start", "-a", "android.intent.action.VIEW",
                           "-d", "https://github.com/openatx/uiautomator2")
                log.info("success")
                break
            except requests.exceptions.ConnectionError, requests.exceptions.ReadTimeout:
                time.sleep(.5)
                cnt += 1
        else:
            log.error("failure")


class MyFire(object):
    def init(self,
             server=None,
             apk_version=__apk_version__,
             agent_version=__atx_agent_version__,
             verbose=False,
             reinstall=False,
             ignore_apk_check=False,
             proxy=None,
             serial=None):
        if verbose:
            log.setLevel(logging.DEBUG)
        if server:
            log.info("atx-server addr %s", server)

        if proxy:
            os.environ['HTTP_PROXY'] = proxy
            os.environ['HTTPS_PROXY'] = proxy

        if not serial:
            output = subprocess.check_output(['adb', 'devices'])
            pattern = re.compile(
                r'(?P<serial>[^\s]+)\t(?P<status>device|offline)')
            matches = pattern.findall(output.decode())
            valid_serials = [m[0] for m in matches if m[1] == 'device']
            if len(valid_serials) == 0:
                log.warning("No avaliable android devices detected.")
                return
            log.info("Detect pluged devices: %s", valid_serials)
            for serial in valid_serials:
                self._init_with_serial(serial, server, apk_version,
                                       agent_version, reinstall,
                                       ignore_apk_check)
            # if len(valid_serials) > 1:
            #     log.warning(
            #         "More then 1 device detected, you must specify android serial"
            #     )
            #     return
            # serial = valid_serials[0]
        else:
            self._init_with_serial(serial, server, apk_version, agent_version,
                                   reinstall, ignore_apk_check)

    def _init_with_serial(self, serial, server, apk_version, agent_version,
                          reinstall, ignore_apk_check):
        log.info("Device(%s) initialing ...", serial)
        ins = Installer(serial)
        ins.server_addr = server
        ins.install_minicap()
        ins.install_minitouch()
        ins.install_uiautomator_apk(apk_version, reinstall)
        ins.install_atx_agent(agent_version, reinstall)
        if not ignore_apk_check:
            ins.check_apk_installed(apk_version)
        ins.launch_and_check()

    def update_apk(self, ip):
        u = u2.connect(ip)
        apk_version = __apk_version__
        app_url = 'https://github.com/openatx/android-uiautomator-server/releases/download/%s/app-uiautomator.apk' % apk_version
        app_test_url = 'https://github.com/openatx/android-uiautomator-server/releases/download/%s/app-uiautomator-test.apk' % apk_version
        u.app_install(app_url)
        u.app_install(app_test_url)

    def clear_cache(self):
        log.info("clear cache dir: %s", appdir)
        shutil.rmtree(appdir, ignore_errors=True)

    def cleanup(self):
        raise NotImplementedError()

    def install(self, arg1, arg2=None):
        """
        Example:
            install "http://some-host.apk"
            install "$serial" "http://some-host.apk"
        """
        if arg2 is None:
            device_ip, apk_url = None, arg1
        else:
            device_ip, apk_url = arg1, arg2
        u = u2.connect(device_ip)
        pkg_name = u.app_install(apk_url)
        print("Installed", pkg_name)

    def unlock(self, device_ip=None):
        u = u2.connect(device_ip)
        u.unlock()

    def app_stop_all(self, device_ip=None):
        u = u2.connect(device_ip)
        u.app_stop_all()

    def uninstall_all(self, device_ip=None):
        u = u2.connect(device_ip)
        u.app_uninstall_all(verbose=True)

    def identify(self, device_ip=None, theme='black'):
        u = u2.connect(device_ip)
        u.open_identify(theme)

    def screenshot(self, device_ip, filename):
        u = u2.connect(device_ip)
        u.screenshot(filename)

    def healthcheck(self, device_ip):
        u = u2.connect(device_ip)
        u.healthcheck()

    def upgrade_apk(self, device_ip):
        """ update com.github.uiautomator apk remotely """
        app_url = 'https://github.com/openatx/android-uiautomator-server/releases/download/%s/app-uiautomator.apk' % __apk_version__
        app_test_url = 'https://github.com/openatx/android-uiautomator-server/releases/download/%s/app-uiautomator-test.apk' % __apk_version__
        u = u2.connect(device_ip)
        u.app_install(app_url)
        u.app_install(app_test_url)


def main():
    fire.Fire(MyFire)


if __name__ == '__main__':
    main()<|MERGE_RESOLUTION|>--- conflicted
+++ resolved
@@ -109,11 +109,7 @@
             if -1 != content.find('x'):
                 return dirname
         raise EnvironmentError(
-<<<<<<< HEAD
-                "Can't find an executable directory on device")
-=======
             "Can't find an executable directory on device")
->>>>>>> b65874ff
 
     def install_minicap(self):
         if self.arch == 'x86':
