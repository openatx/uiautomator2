--- conflicted
+++ resolved
@@ -49,7 +49,6 @@
     def list_devices(host="127.0.0.1", port=5037):
         client = AdbClient(host=host, port=port)
 
-<<<<<<< HEAD
         try:
             client.version()
         except RuntimeError:
@@ -66,32 +65,6 @@
 
         cmd = [adb_path, "start-server"]
         cmdline = subprocess.list2cmdline(cmd)
-=======
-    def devices(self, states=['device', 'offline']):
-        """
-        Returns:
-            [($serial1, "device"), ($serial2, "offline")]
-        """
-        output = subprocess.check_output([self.adb_path(), 'devices'])
-        pattern = re.compile(
-            r'(?P<serial>[^\s]+)\t(?P<status>device|offline)')
-        matches = pattern.findall(output.decode())
-        return [(m[0], m[1]) for m in matches]
-
-    def execute(self, *args, **kwargs):
-        """
-        Example:
-            output = execute("ls", "-l")
-
-        Raises:
-            EnvironmentError
-        """
-        adb_path = self.adb_path()
-        assert adb_path is not None
-        cmds = [adb_path, '-s', self._serial] if self._serial else [adb_path]
-        cmds.extend(args)
-        cmdline = subprocess.list2cmdline(map(str, cmds))
->>>>>>> 8b2c3ffd
         try:
             return subprocess.check_output(
                 cmdline, stderr=subprocess.STDOUT, shell=True).decode('utf-8')
@@ -99,7 +72,20 @@
             raise EnvironmentError("subprocess", cmdline,
                                    e.output.decode(
                                        'utf-8', errors='ignore'))
-
+            
+    def devices(self, states=['device', 'offline']):
+        """
+        Returns:
+            [($serial1, "device"), ($serial2, "offline")]
+        """
+        # TODO: not really checking anything
+        return [(d, "device") for d in self.list_devices()]
+        output = subprocess.check_output([self.adb_path(), 'devices'])
+        pattern = re.compile(
+            r'(?P<serial>[^\s]+)\t(?P<status>device|offline)')
+        matches = pattern.findall(output.decode())
+        return [(m[0], m[1]) for m in matches]
+      
     @property
     def serial(self):
         return self._serial
